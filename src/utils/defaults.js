<<<<<<< HEAD
import { lstatSync, readFileSync, realpathSync } from './fs.js';
import { dirname, isAbsolute, resolve } from './path.js';
=======
import { isFile, readdirSync, readFileSync } from './fs.js';
import { basename, dirname, isAbsolute, resolve } from './path.js';
>>>>>>> 3f39de88
import { blank } from './object.js';

export function load ( id ) {
	return readFileSync( id, 'utf-8' );
}

<<<<<<< HEAD
function findFile ( file ) {
	try {
		const stats = lstatSync( file );
		if ( stats.isSymbolicLink() ) return findFile( realpathSync( file ) );
		if ( stats.isFile() ) return file;
	} catch ( err ) {
		// suppress
=======
function addJsExtensionIfNecessary ( file ) {
	try {
		const name = basename( file );
		const files = readdirSync( dirname( file ) );

		if ( ~files.indexOf( name ) && isFile( file ) ) return file;
		if ( ~files.indexOf( `${name}.js` ) && isFile( `${file}.js` ) ) return `${file}.js`;
	} catch ( err ) {
		// noop
>>>>>>> 3f39de88
	}

	return null;
}

function addJsExtensionIfNecessary ( file ) {
	return findFile( file ) || findFile( file + '.js' );
}

export function resolveId ( importee, importer ) {
	if ( typeof process === 'undefined' ) throw new Error( `It looks like you're using Rollup in a non-Node.js environment. This means you must supply a plugin with custom resolveId and load functions. See https://github.com/rollup/rollup/wiki/Plugins for more information` );

	// absolute paths are left untouched
	if ( isAbsolute( importee ) ) return addJsExtensionIfNecessary( resolve( importee ) );

	// if this is the entry point, resolve against cwd
	if ( importer === undefined ) return addJsExtensionIfNecessary( resolve( process.cwd(), importee ) );

	// external modules are skipped at this stage
	if ( importee[0] !== '.' ) return null;

	return addJsExtensionIfNecessary( resolve( dirname( importer ), importee ) );
}


export function makeOnwarn () {
	const warned = blank();

	return msg => {
		if ( msg in warned ) return;
		console.error( msg ); //eslint-disable-line no-console
		warned[ msg ] = true;
	};
}<|MERGE_RESOLUTION|>--- conflicted
+++ resolved
@@ -1,38 +1,25 @@
-<<<<<<< HEAD
-import { lstatSync, readFileSync, realpathSync } from './fs.js';
-import { dirname, isAbsolute, resolve } from './path.js';
-=======
-import { isFile, readdirSync, readFileSync } from './fs.js';
+import { lstatSync, readdirSync, readFileSync, realpathSync } from './fs.js';
 import { basename, dirname, isAbsolute, resolve } from './path.js';
->>>>>>> 3f39de88
 import { blank } from './object.js';
 
 export function load ( id ) {
 	return readFileSync( id, 'utf-8' );
 }
 
-<<<<<<< HEAD
 function findFile ( file ) {
 	try {
 		const stats = lstatSync( file );
 		if ( stats.isSymbolicLink() ) return findFile( realpathSync( file ) );
-		if ( stats.isFile() ) return file;
+		if ( stats.isFile() ) {
+			// check case
+			const name = basename( file );
+			const files = readdirSync( dirname( file ) );
+
+			if ( ~files.indexOf( name ) ) return file;
+		}
 	} catch ( err ) {
 		// suppress
-=======
-function addJsExtensionIfNecessary ( file ) {
-	try {
-		const name = basename( file );
-		const files = readdirSync( dirname( file ) );
-
-		if ( ~files.indexOf( name ) && isFile( file ) ) return file;
-		if ( ~files.indexOf( `${name}.js` ) && isFile( `${file}.js` ) ) return `${file}.js`;
-	} catch ( err ) {
-		// noop
->>>>>>> 3f39de88
 	}
-
-	return null;
 }
 
 function addJsExtensionIfNecessary ( file ) {
