import nodes from './nodes/index';
import UnknownNode from './nodes/UnknownNode';
import keys from './keys';
import { Node } from './nodes/shared/Node';
import Module from '../Module';
import Comment from './comment';
import MagicString from 'magic-string';
import Import from './nodes/Import';

const newline = /\n/;

<<<<<<< HEAD
export default function enhance (ast: any, module: Module, comments: Comment[], dynamicImportReturnList: Import[]) {
	enhanceNode(ast, {}, module, module.magicString, dynamicImportReturnList);
=======
export default function enhance (ast: any, module: Module, comments: Comment[]) {
	enhanceNode(ast, {}, module, module.magicString);
>>>>>>> bffa2613

	let comment = comments.shift();

	for (const node of ast.body) {
		if (comment && comment.start < node.start) {
			node.leadingCommentStart = comment.start;
		}

		while (comment && comment.end < node.end) comment = comments.shift();

		// if the next comment is on the same line as the end of the node,
		// treat is as a trailing comment
		if (comment && !newline.test(module.code.slice(node.end, comment.start))) {
			node.trailingCommentEnd = comment.end; // TODO is node.trailingCommentEnd used anywhere?
			comment = comments.shift();
		}

		node.initialise(module.scope);
	}
}

function isArrayOfNodes (raw: Node | Node[]): raw is Node[] {
	return 'length' in raw;
}

<<<<<<< HEAD
function enhanceNode (raw: Node | Node[], parent: Node | {}, module: Module, code: MagicString, dynamicImportReturnList: Import[]) {
=======
function enhanceNode (raw: Node | Node[], parent: Node | {}, module: Module, code: MagicString) {
>>>>>>> bffa2613
	if (!raw) return;

	if (isArrayOfNodes(raw)) {
		for (let i = 0; i < raw.length; i += 1) {
<<<<<<< HEAD
			enhanceNode(raw[i], parent, module, code, dynamicImportReturnList);
=======
			enhanceNode(raw[i], parent, module, code);
>>>>>>> bffa2613
		}
		return;
	}

	const rawNode = raw;

	// with e.g. shorthand properties, key and value are
	// the same node. We don't want to enhance an object twice
	if (rawNode.__enhanced) return;
	rawNode.__enhanced = true;

	if (!keys[rawNode.type]) {
		keys[rawNode.type] = Object.keys(rawNode).filter(
			key => typeof (<any>rawNode)[key] === 'object'
		);
	}

	rawNode.parent = parent;
	rawNode.module = module;
	rawNode.keys = keys[rawNode.type];

	code.addSourcemapLocation(rawNode.start);
	code.addSourcemapLocation(rawNode.end);

	for (const key of keys[rawNode.type]) {
		enhanceNode((<any>rawNode)[key], rawNode, module, code, dynamicImportReturnList);
	}

	const type = nodes[rawNode.type] || UnknownNode;
	(<any>rawNode).__proto__ = type.prototype;
	
	if (type === Import) {
		dynamicImportReturnList.push(<Import>rawNode);
	}
}<|MERGE_RESOLUTION|>--- conflicted
+++ resolved
@@ -9,13 +9,8 @@
 
 const newline = /\n/;
 
-<<<<<<< HEAD
 export default function enhance (ast: any, module: Module, comments: Comment[], dynamicImportReturnList: Import[]) {
 	enhanceNode(ast, {}, module, module.magicString, dynamicImportReturnList);
-=======
-export default function enhance (ast: any, module: Module, comments: Comment[]) {
-	enhanceNode(ast, {}, module, module.magicString);
->>>>>>> bffa2613
 
 	let comment = comments.shift();
 
@@ -41,20 +36,12 @@
 	return 'length' in raw;
 }
 
-<<<<<<< HEAD
 function enhanceNode (raw: Node | Node[], parent: Node | {}, module: Module, code: MagicString, dynamicImportReturnList: Import[]) {
-=======
-function enhanceNode (raw: Node | Node[], parent: Node | {}, module: Module, code: MagicString) {
->>>>>>> bffa2613
 	if (!raw) return;
 
 	if (isArrayOfNodes(raw)) {
 		for (let i = 0; i < raw.length; i += 1) {
-<<<<<<< HEAD
 			enhanceNode(raw[i], parent, module, code, dynamicImportReturnList);
-=======
-			enhanceNode(raw[i], parent, module, code);
->>>>>>> bffa2613
 		}
 		return;
 	}
@@ -85,7 +72,7 @@
 
 	const type = nodes[rawNode.type] || UnknownNode;
 	(<any>rawNode).__proto__ = type.prototype;
-	
+
 	if (type === Import) {
 		dynamicImportReturnList.push(<Import>rawNode);
 	}
