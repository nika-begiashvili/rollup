--- conflicted
+++ resolved
@@ -1,9 +1,6 @@
-<<<<<<< HEAD
+/// <reference path="./Graph.d.ts" />
 import * as acorn from 'acorn';
 import injectDynamicImportPlugin from './utils/dynamic-import-plugin';
-=======
-/// <reference path="./Graph.d.ts" />
->>>>>>> bb15445e
 import { timeEnd, timeStart } from './utils/flushTime';
 import first from './utils/first';
 import Module, { IdMap, ModuleJSON } from './Module';
