const assert = require('assert');
const rollup = require('../../dist/rollup');
const { executeBundle, loader } = require('../utils.js');

describe('sanity checks', () => {
	it('exists', () => {
		assert.ok(!!rollup);
	});

	it('has a rollup method', () => {
		assert.equal(typeof rollup.rollup, 'function');
	});

	it('fails without options', () => {
		return rollup
			.rollup()
			.then(() => {
				throw new Error('Missing expected error');
			})
			.catch(err => {
				assert.equal(err.message, 'You must supply an options object to rollup');
			});
	});

	it('node API passes warning and default handler to custom onwarn function', () => {
		let args = [];
		return rollup
			.rollup({
				entry: 'x',
				plugins: [loader({ x: `console.log( 42 );` })],
				onwarn(warning, onwarn) {
					args = [warning, onwarn];
				}
			})
			.then(() => {
				assert.deepEqual(args[0], {
					code: 'DEPRECATED_OPTIONS',
					deprecations: [
						{
							new: 'input',
							old: 'entry'
						}
					],
					message: `The following options have been renamed — please update your config: entry -> input`
				});
				assert.equal(typeof args[1], 'function');
			});
	});

	it('fails without options.input', () => {
		return rollup
			.rollup({})
			.then(() => {
				throw new Error('Missing expected error');
			})
			.catch(err => {
				assert.equal(err.message, 'You must supply options.input to rollup');
			});
	});

	it('fails with invalid keys', () => {
		const warnings = [];
		const onwarn = warning => warnings.push(warning);
		return rollup
			.rollup({ input: 'x', onwarn, plUgins: [], plugins: [loader({ x: `console.log( 42 );` })] })
			.then(() => {
				assert.deepEqual(warnings, [
					{
						code: 'UNKNOWN_OPTION',
<<<<<<< HEAD
						message:
							'Unknown option found: plUgins. Allowed keys: acorn, acornInjectPlugins, cache, context, experimentalCodeSplitting, experimentalDynamicImport, input, legacy, moduleContext, onwarn, perf, plugins, preferConst, preserveSymlinks, treeshake, watch, entry, external, amd, banner, dir, exports, extend, file, footer, format, freeze, globals, indent, interop, intro, legacy, name, namespaceToStringTag, noConflict, outro, paths, sourcemap, sourcemapFile, strict, pureExternalModules'
					}
				]);
			});
=======
						message: 'Unknown option found: plUgins. Allowed keys: input, legacy, treeshake, acorn, acornInjectPlugins, context, moduleContext, plugins, onwarn, watch, cache, preferConst, experimentalDynamicImport, experimentalCodeSplitting, preserveSymlinks, experimentalPreserveModules, entry, external, extend, amd, banner, footer, intro, format, outro, sourcemap, sourcemapFile, name, globals, interop, legacy, freeze, indent, strict, noConflict, paths, exports, file, dir, pureExternalModules'
					}]
				);
			}
		);
>>>>>>> f837ca7b
	});

	it('treats Literals as leaf nodes, even if first literal encountered is null', () => {
		// this test has to be up here, otherwise the bug doesn't have
		// an opportunity to present itself
		return rollup.rollup({
			input: 'x',
			plugins: [loader({ x: `var a = null; a = 'a string';` })]
		});
	});

	it('includes a newline at the end of the bundle', () => {
		return rollup
			.rollup({
				input: 'x',
				plugins: [loader({ x: `console.log( 42 );` })]
			})
			.then(bundle => {
				return bundle.generate({ format: 'iife' });
			})
			.then(({ code }) => {
				assert.ok(code[code.length - 1] === '\n');
			});
	});

	it('throws on missing output options', () => {
		const warnings = [];

		return rollup
			.rollup({
				input: 'x',
				plugins: [loader({ x: `console.log( 42 );` })],
				onwarn: warning => warnings.push(warning)
			})
			.then(bundle => {
				assert.throws(() => {
					bundle.generate();
				}, /You must supply an options object/);
			});
	});

	it('throws on missing format option', () => {
		const warnings = [];

		return rollup
			.rollup({
				input: 'x',
				plugins: [loader({ x: `console.log( 42 );` })],
				onwarn: warning => warnings.push(warning)
			})
			.then(bundle => {
				assert.throws(() => {
					bundle.generate({ file: 'x' });
				}, /You must specify options\.format, which can be one of 'amd', 'cjs', 'system', 'es', 'iife' or 'umd'/);
			});
	});
});

describe('deprecations', () => {
	it('warns on options.entry, but handles', () => {
		const warnings = [];
		return rollup
			.rollup({
				entry: 'x',
				plugins: [loader({ x: `export default 42` })],
				onwarn: warning => {
					warnings.push(warning);
				}
			})
			.then(executeBundle)
			.then(result => {
				assert.equal(result, 42);
				assert.deepEqual(warnings, [
					{
						code: 'DEPRECATED_OPTIONS',
						deprecations: [
							{
								new: 'input',
								old: 'entry'
							}
						],
						message: `The following options have been renamed — please update your config: entry -> input`
					}
				]);
			});
	});

	it('adds deprecations correctly for rollup', () => {
		const warnings = [];
		return rollup
			.rollup({
				entry: 'x',
				format: 'cjs',
				indent: true,
				sourceMap: true,
				plugins: [loader({ x: `export default 42` })],
				onwarn: warning => {
					warnings.push(warning);
				}
			})
			.then(executeBundle)
			.then(result => {
				assert.equal(result, 42);
				const deprecations = warnings[0].deprecations;
				assert.equal(deprecations.length, 4);
				assert.deepEqual(deprecations, [
					{ new: 'input', old: 'entry' },
					{ new: 'output.indent', old: 'indent' },
					{ new: 'output.sourcemap', old: 'sourceMap' },
					{ new: 'output.format', old: 'format' }
				]);
			});
	});

	it('throws a useful error on accessing code/map properties of bundle.generate promise', () => {
		return rollup
			.rollup({
				input: 'x',
				plugins: [loader({ x: `console.log( 42 );` })]
			})
			.then(bundle => {
				let errored = false;

				try {
					const { code, map } = bundle.generate({ format: 'es' });
					console.log(code, map);
				} catch (err) {
					assert.equal(
						err.message,
						`bundle.generate(...) now returns a Promise instead of a { code, map } object`
					);
					errored = true;
				}

				assert.ok(errored);
			});
	});
});

describe('bundle.write()', () => {
	it('fails without options or options.file', () => {
		return rollup
			.rollup({
				input: 'x',
				plugins: [
					{
						resolveId: () => {
							return 'test';
						},
						load: () => {
							return '// empty';
						}
					}
				]
			})
			.then(bundle => {
				assert.throws(() => {
					bundle.write();
				}, /You must specify output\.file/);

				assert.throws(() => {
					bundle.write({});
				}, /You must specify output\.file/);
			});
	});

	it('expects output.name for IIFE and UMD bundles', () => {
		let bundle;

		return rollup
			.rollup({
				input: 'x',
				plugins: [
					{
						resolveId: () => {
							return 'test';
						},
						load: () => {
							return 'export var foo = 42;';
						}
					}
				]
			})
			.then(rollupInstance => {
				bundle = rollupInstance;
				return bundle.generate({
					format: 'umd'
				});
			})
			.catch(err => {
				assert.throws(() => {
					throw err;
				}, /You must supply output\.name for UMD bundles/);
			})
			.then(() => {
				return bundle.generate({
					format: 'iife'
				});
			})
			.catch(err => {
				assert.throws(() => {
					throw err;
				}, /You must supply output\.name for IIFE bundles/);
			});
	});

	it('throws on es6 format', () => {
		return rollup
			.rollup({
				input: 'x',
				plugins: [
					{
						resolveId: () => {
							return 'test';
						},
						load: () => {
							return '// empty';
						}
					}
				]
			})
			.then(bundle => {
				assert.throws(() => {
					return bundle.generate({ format: 'es6' });
				}, /The `es6` output format is deprecated – use `es` instead/);
			});
	});

	it('works when output options is an array', () => {
		const warnings = [];
		const options = {
			input: 'x',
			plugins: [loader({ x: `console.log( 42 );` })],
			onwarn: warning => warnings.push(warning),
			output: [
				{
					format: 'cjs'
				},
				{
					format: 'es'
				}
			]
		};
		return rollup.rollup(options).then(bundle => {
			assert.equal(warnings.length, 0, 'No warnings for UNKNOWN');
			assert.throws(() => {
				return Promise.all(options.output.map(o => bundle.write(o)));
			}, /You must specify output\.file/);
		});
	});
});

describe('acorn plugins', () => {
	// Acorn registers plugins globally per process. The tests in this suite
	// use unique plugin names to make sure each plugin is registered in its
	// proper test rather than in a test that ran earlier.

	it('injects plugins passed in acornInjectPlugins', () => {
		let pluginAInjected = false;
		let pluginBInjected = false;

		return rollup
			.rollup({
				input: 'x',
				plugins: [loader({ x: `export default 42` })],
				acornInjectPlugins: [
					function pluginA(acorn) {
						pluginAInjected = true;
						return acorn;
					},
					function pluginB(acorn) {
						pluginBInjected = true;
						return acorn;
					}
				]
			})
			.then(executeBundle)
			.then(result => {
				assert.equal(result, 42);
				assert(
					pluginAInjected,
					'A plugin passed via acornInjectPlugins should inject itself into Acorn.'
				);
				assert(
					pluginBInjected,
					'A plugin passed via acornInjectPlugins should inject itself into Acorn.'
				);
			});
	});

	it('injected plugins are registered with Acorn only if acorn.plugins is set', () => {
		let pluginCRegistered = false;
		let pluginDRegistered = false;

		function pluginC(acorn) {
			acorn.plugins.pluginC = () => (pluginCRegistered = true);
			return acorn;
		}

		function pluginD(acorn) {
			acorn.plugins.pluginD = () => (pluginDRegistered = true);
			return acorn;
		}

		return rollup
			.rollup({
				input: 'x',
				plugins: [loader({ x: `export default 42` })],
				acorn: {
					plugins: {
						pluginC: true
					}
				},
				acornInjectPlugins: [pluginC, pluginD]
			})
			.then(executeBundle)
			.then(result => {
				assert.equal(result, 42);
				assert.equal(
					pluginCRegistered,
					true,
					'A plugin enabled in acorn.plugins should register with Acorn.'
				);
				assert.equal(
					pluginDRegistered,
					false,
					'A plugin not enabled in acorn.plugins should not register with Acorn.'
				);
			});
	});

	it('throws if acorn.plugins is set and acornInjectPlugins is missing', () => {
		return rollup
			.rollup({
				input: 'x',
				plugins: [loader({ x: `export default 42` })],
				acorn: {
					plugins: {
						pluginE: true
					}
				}
			})
			.then(executeBundle)
			.then(() => {
				throw new Error('Missing expected error');
			})
			.catch(error => {
				assert.equal(error.message, "Plugin 'pluginE' not found");
			});
	});

	it('throws if acorn.plugins is set and acornInjectPlugins is empty', () => {
		return rollup
			.rollup({
				input: 'x',
				plugins: [loader({ x: `export default 42` })],
				acorn: {
					plugins: {
						pluginF: true
					}
				},
				acornInjectPlugins: []
			})
			.then(executeBundle)
			.then(() => {
				throw new Error('Missing expected error');
			})
			.catch(error => {
				assert.equal(error.message, "Plugin 'pluginF' not found");
			});
	});
});

describe('misc', () => {
	it('warns if node builtins are unresolved in a non-CJS, non-ES bundle (#1051)', () => {
		const warnings = [];

		return rollup
			.rollup({
				input: 'input',
				plugins: [
					loader({
						input: `import { format } from 'util';\nexport default format( 'this is a %s', 'formatted string' );`
					})
				],
				onwarn: warning => warnings.push(warning)
			})
			.then(bundle =>
				bundle.generate({
					format: 'iife',
					name: 'myBundle'
				})
			)
			.then(() => {
				const relevantWarnings = warnings.filter(
					warning => warning.code === 'MISSING_NODE_BUILTINS'
				);
				assert.equal(relevantWarnings.length, 1);
				assert.equal(
					relevantWarnings[0].message,
					`Creating a browser bundle that depends on Node.js built-in module ('util'). You might need to include https://www.npmjs.com/package/rollup-plugin-node-builtins`
				);
			});
	});
});<|MERGE_RESOLUTION|>--- conflicted
+++ resolved
@@ -67,19 +67,11 @@
 				assert.deepEqual(warnings, [
 					{
 						code: 'UNKNOWN_OPTION',
-<<<<<<< HEAD
 						message:
-							'Unknown option found: plUgins. Allowed keys: acorn, acornInjectPlugins, cache, context, experimentalCodeSplitting, experimentalDynamicImport, input, legacy, moduleContext, onwarn, perf, plugins, preferConst, preserveSymlinks, treeshake, watch, entry, external, amd, banner, dir, exports, extend, file, footer, format, freeze, globals, indent, interop, intro, legacy, name, namespaceToStringTag, noConflict, outro, paths, sourcemap, sourcemapFile, strict, pureExternalModules'
+							'Unknown option found: plUgins. Allowed keys: acorn, acornInjectPlugins, cache, context, experimentalCodeSplitting, experimentalDynamicImport, experimentalPreserveModules, input, legacy, moduleContext, onwarn, perf, plugins, preferConst, preserveSymlinks, treeshake, watch, entry, external, amd, banner, dir, exports, extend, file, footer, format, freeze, globals, indent, interop, intro, legacy, name, namespaceToStringTag, noConflict, outro, paths, sourcemap, sourcemapFile, strict, pureExternalModules'
 					}
 				]);
 			});
-=======
-						message: 'Unknown option found: plUgins. Allowed keys: input, legacy, treeshake, acorn, acornInjectPlugins, context, moduleContext, plugins, onwarn, watch, cache, preferConst, experimentalDynamicImport, experimentalCodeSplitting, preserveSymlinks, experimentalPreserveModules, entry, external, extend, amd, banner, footer, intro, format, outro, sourcemap, sourcemapFile, name, globals, interop, legacy, freeze, indent, strict, noConflict, paths, exports, file, dir, pureExternalModules'
-					}]
-				);
-			}
-		);
->>>>>>> f837ca7b
 	});
 
 	it('treats Literals as leaf nodes, even if first literal encountered is null', () => {
